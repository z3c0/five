"""A module for querying Bioguide data provided by the US GPO"""

import json as _json
import time as _time
import re as _re
from typing import List, Optional, Callable
# from xml.etree import ElementTree as XML
from defusedxml import ElementTree as _XML

import requests as _requests
from bs4 import BeautifulSoup as _BeautifulSoup

from vistos.src.gpo import (error as _error,
                            index as _index,
                            util as _util,
                            fields as _fields,
                            option as _option)


class BioguideRetroQuery:
    """Object for sending HTTP POST requests to bioguideretro.congress.gov"""

    def __init__(self, last_name: Optional[str] = None,
                 first_name: Optional[str] = None,
                 position: Optional[str] = None,
                 state: Optional[str] = None,
                 party: Optional[str] = None,
                 congress: Optional[int] = None):

        self.last_name = last_name
        self.first_name = first_name
        self.position = position
        self.state = state
        self.party = party
        self.year_or_congress = congress
        self.verification_token = _get_verification_token()

    def send(self) -> _requests.Response:
        """Sends an HTTP POST request to bioguide.congress.gov,
        returning the resulting HTML text"""
        attempts = 0
        while True:
            try:
                url = _util.BIOGUIDERETRO_SEARCH_URL_STR
                response = _requests.post(url, self.params)
            except _requests.exceptions.ConnectionError as err:
                if attempts < _util.MAX_REQUEST_ATTEMPTS:
                    attempts += 1
                    continue
                raise _error.BioguideConnectionError() from err
            break
        return response

    def refresh_verification_token(self) -> None:
        """Fetches a new verification token"""
        self.verification_token = _get_verification_token()

    @property
    def params(self) -> dict:
        """Returns query parameters as a dictionary"""
        return {'LastName': self.last_name,
                'FirstName': self.first_name,
                'Position': self.position,
                'State': self.state,
                'Party': self.party,
                'YearOrCongress': self.year_or_congress,
                'submitButton': 'submit',
                '__RequestVerificationToken': self.verification_token}


class BioguideTermRecord(dict):
    """A dict-like object for storing term details"""

    def __init__(self, xml_data) -> None:
        super().__init__()
        congress_number = \
            int(str(xml_data.find('congress-number').text))
        self[_fields.Term.CONGRESS_NUMBER] = congress_number

        self[_fields.Term.TERM_START] = \
            _util.get_start_year(congress_number)
        self[_fields.Term.TERM_END] = \
            _util.get_end_year(congress_number)

        self[_fields.Term.POSITION] = \
            str(xml_data.find('term-position').text).lower()
        self[_fields.Term.STATE] = \
            str(xml_data.find('term-state').text).upper()
<<<<<<< HEAD

        party = xml_data.find('term-party').text
        if party == 'NA' or party.strip() == '':
            party = None

        if party is not None:
            self[fields.Term.PARTY] = str(party).lower()
        else:
            self[fields.Term.PARTY] = None
=======
        self[_fields.Term.PARTY] = \
            str(xml_data.find('term-party').text).lower()
>>>>>>> 8cb501e5

        self[_fields.Term.SPEAKER_OF_THE_HOUSE] = \
            self[_fields.Term.POSITION] == 'speaker of the house'

    def __str__(self) -> str:
        return self.to_json()

    def __eq__(self, o: object) -> bool:
        return isinstance(o, BioguideTermRecord) \
            and self.congress_number == o.congress_number \
            and self.start_year == o.start_year \
            and self.end_year == o.end_year \
            and self.position == o.position \
            and self.state == o.state \
            and self.party == o.party

    def __ne__(self, o: object) -> bool:
        return not self.__eq__(o)

    def to_json(self):
        """Returns the current term as a JSON string"""
        return _json.dumps(self)

    @property
    def congress_number(self) -> int:
        """a Congressional term's number"""
        return self[_fields.Term.CONGRESS_NUMBER]

    @property
    def start_year(self) -> int:
        """the year that a Congressional term began"""
        return self[_fields.Term.TERM_START]

    @property
    def end_year(self) -> int:
        """the year that a Congressional term ended"""
        return self[_fields.Term.TERM_END]

    @property
    def position(self) -> str:
        """the position a Congress member held during the current term"""
        return self[_fields.Term.POSITION]

    @property
    def is_house_speaker(self) -> bool:
        """a boolean flag indicating if the current member
        held the position of Speaker of the House during the term"""
        return self[_fields.Term.SPEAKER_OF_THE_HOUSE]

    @property
    def state(self) -> str:
        """the state for which a Congress member
        served during the current term"""
        return self[_fields.Term.STATE]

    @property
    def party(self) -> str:
        """the party to which a Congress member
        belonged during the current term"""
        return self[_fields.Term.PARTY]


class BioguideTermList(list):
    """A list-based class for handling multiple BioguideTermRecords"""

    def __init__(self, term_list: List[BioguideTermRecord]):
        super().__init__()
        for term in term_list:
            self.append(term)

    def __str__(self):
        return self.to_json()

    def to_json(self) -> str:
        """Returns the current member list as a JSON string"""
        return _json.dumps(self)


class BioguideMemberRecord(dict):
    """A class for handing bioguide member data"""

    def __init__(self, xml_data) -> None:
        super().__init__()
        self[_fields.Member.ID] = xml_data.attrib['id']
        personal_info = xml_data.find('personal-info')

        name = personal_info.find('name')
        self[_fields.Member.LAST_NAME] = \
            _util.Text.fix_last_name_casing(name.find('lastname').text.strip())

        firstnames = name.find('firstnames')
        first_name = firstnames.text.strip()

        # parse suffixes like Jr, Sr, III etc from
        # the first name to enable easier concatenation
        # into a formatted whole name further downstream
        suffix_pattern = r',? (Jr\.?|Sr\.?|IV|I{1,3})'
        suffix_match = _re.search(suffix_pattern, first_name)
        if suffix_match:
            self[_fields.Member.SUFFIX] = suffix_match.group(1)
            first_name = _re.sub(suffix_pattern, '', first_name)
        else:
            self[_fields.Member.SUFFIX] = None

        nickname_pattern = r' \(([\w\. ]+)\)'
        nickname_match = _re.search(nickname_pattern, first_name)
        if nickname_match:
            self[_fields.Member.NICKNAME] = nickname_match.group(1)
            first_name = _re.sub(nickname_pattern, '', first_name)
        else:
            self[_fields.Member.NICKNAME] = None

        self[_fields.Member.FIRST_NAME] = first_name

        birth_year = personal_info.find('birth-year').text
        self[_fields.Member.BIRTH_YEAR] = \
            birth_year.strip() if birth_year and birth_year.strip() else None

        death_year = personal_info.find('death-year').text
        self[_fields.Member.DEATH_YEAR] = \
            death_year.strip() if death_year and death_year.strip() else None

        biography = xml_data.find('biography').text
        if biography is not None:
            self[_fields.Member.BIOGRAPHY] = \
                biography.strip().replace('\n', '')
        else:
            self[_fields.Member.BIOGRAPHY] = None

        term_records = [BioguideTermRecord(t)
                        for t in personal_info.findall('term')]
        self[_fields.Member.TERMS] = _merge_terms(term_records)

    def __str__(self) -> str:
        return self.to_json()

    def __eq__(self, o: object) -> bool:
        return isinstance(o, BioguideMemberRecord) \
            and self.bioguide_id == o.bioguide_id \
            and self.terms == o.terms

    def __ne__(self, o: object) -> bool:
        return not self.__eq__(o)

    def to_json(self) -> str:
        """Returns the current member as a JSON string"""
        return _json.dumps(self)

    @property
    def bioguide_id(self) -> str:
        """a US Congress member's Bioguide ID"""
        return self[_fields.Member.ID]

    @property
    def first_name(self) -> str:
        """a US Congress member's first name"""
        return self[_fields.Member.FIRST_NAME]

    # @property
    # def middle_name(self) -> str:
    #     """a US Congress member's middle name"""
    #     return self[fields.Member.MIDDLE_NAME]

    @property
    def last_name(self) -> str:
        """a US Congress member's surname"""
        return self[_fields.Member.LAST_NAME]

    @property
    def nickname(self) -> str:
        """a US Congress member's prefered name"""
        return self[_fields.Member.NICKNAME]

    @property
    def suffix(self) -> str:
        """a US Congress member's name suffix"""
        return self[_fields.Member.SUFFIX]

    @property
    def birth_year(self) -> str:
        """a US Congress member's year of birth"""
        return self[_fields.Member.BIRTH_YEAR]

    @property
    def death_year(self) -> str:
        """a US Congress member's year of death"""
        return self[_fields.Member.DEATH_YEAR]

    @property
    def biography(self) -> str:
        """A US Congress member's biography"""
        return self[_fields.Member.BIOGRAPHY]

    @property
    def terms(self) -> BioguideTermList:
        """a US Congress member's terms"""
        return self[_fields.Member.TERMS]


class BioguideMemberRecords(dict):
    """a dict-based class for handling multiple members"""

    def __init__(self, members_list: List[BioguideMemberRecord]):
        super().__init__()
        for member in members_list:
            self[member.bioguide_id] = member

    def __str__(self):
        return self.to_json()

    def to_json(self) -> str:
        """Returns the current collection of members as JSON"""
        return _json.dumps(self)

    def to_list(self) -> List[BioguideMemberRecord]:
        """Returns the current collection of members
        as a BioguideMemberList object"""
        return BioguideMemberList(list(self.values()))


class BioguideMemberList(list):
    """A list-based class for handling multiple BioguideConressRecords"""

    def __init__(self, member_list: List[BioguideMemberRecord]):
        super().__init__()
        for member in member_list:
            self.append(member)

    def __str__(self):
        return self.to_json()

    def to_json(self) -> str:
        """Returns the current member list as a JSON string"""
        return _json.dumps(self)

    def to_records(self) -> BioguideMemberRecords:
        """Returns the current member list as a CongressMemberRecords object"""
        return BioguideMemberRecords(self)


class BioguideCongressRecord(dict):
    """A class for grouping BioguideMemberList byy congress"""

    def __init__(self, congress_number: int, members: BioguideMemberList):
        super().__init__()

        if congress_number >= _util.first_valid_year():
            year_range = _util.get_year_range_by_year(congress_number)
            self[_fields.Congress.NUMBER] = \
                max(_util.get_congress_numbers(congress_number))
            self[_fields.Congress.START_YEAR] = year_range[0]
            self[_fields.Congress.END_YEAR] = year_range[1]
        else:
            self[_fields.Congress.NUMBER] = congress_number
            self[_fields.Congress.START_YEAR] = \
                _util.get_start_year(congress_number)
            self[_fields.Congress.END_YEAR] = \
                _util.get_end_year(congress_number)

        self[_fields.Congress.MEMBERS] = members

    def __str__(self) -> str:
        return self.to_json()

    def __eq__(self, o: object) -> bool:
        return isinstance(o, BioguideCongressRecord) \
            and self.number == o.number \
            and self.members == o.members

    def __ne__(self, o: object) -> bool:
        return not self.__eq__(o)

    def to_json(self) -> str:
        """Returns the current congress as a JSON string"""
        return _json.dumps(self)

    @property
    def number(self) -> int:
        """congress number"""
        return self[_fields.Congress.NUMBER]

    @property
    def start_year(self) -> int:
        """The year the given congress started"""
        return self[_fields.Congress.START_YEAR]

    @property
    def end_year(self) -> int:
        """The year the given congress ended"""
        return self[_fields.Congress.END_YEAR]

    @property
    def members(self) -> BioguideMemberList:
        """A list of congress members belonging to the given congress"""
        return self[_fields.Congress.MEMBERS]


# Types Aliases
BioguideMembersFunc = Callable[[], BioguideMemberList]
BioguideMemberFunc = Callable[[], BioguideMemberRecord]
BioguideCongressFunc = Callable[[], BioguideCongressRecord]


# Bioguide Functions

def create_bioguide_members_func(fname: str = None, lname: str = None,
                                 pos: str = None, party: str = None,
                                 state: str = None,
                                 congress: int = None) -> BioguideMembersFunc:
    """Returns a preseeded function for retrieving data
    for congress members by name or position"""
    # Returns a list, due to there being multiple people of the same name
    def load_members() -> BioguideMemberList:
        return _query_members(fname, lname, pos, party, state, congress)

    return load_members


def create_bioguide_member_func(bioguide_id: str) -> BioguideMemberFunc:
    """Returns a preseeded function for retreiving data
     for a single congress member"""

    def load_member() -> BioguideMemberRecord:
        return _query_member_by_id(bioguide_id)

    return load_member


def create_bioguide_func(number: int = 1) -> BioguideCongressFunc:
    """Returns a preseeded function for retrieving a single congress"""
    def load_bioguide() -> BioguideCongressRecord:
        return _query_bioguide_by_number(number)

    return load_bioguide


def rebuild_congress_bioguide_map(starting_line: int = 0):
    """Rebuild all.congress.bgmap file"""
    mapping = dict()

    current_congress = _util.get_current_congress_number()
    starting_congress = current_congress - starting_line

    if starting_line == 0:
        file = open(_index.ALL_CONGRESS_BGMAP_PATH, 'w')
        file.close()

    data = str()
    for num in list(range(0, starting_congress + 1))[::-1]:
        try:
            bioguide_ids = _scrape_congress_bioguide_ids(num)
            mapping[str(num)] = bioguide_ids

            for bioguide_id in mapping[str(num)]:
                data += bioguide_id

            if num > 0:
                data += '\n'

        except _requests.exceptions.ConnectionError:
            _time.sleep(120)
            current_line = current_congress - num
            rebuild_congress_bioguide_map(starting_line=current_line)

    with open(_index.ALL_CONGRESS_BGMAP_PATH, 'a') as mapfile:
        mapfile.write(data)


def _merge_terms(term_records: BioguideTermList) -> BioguideTermList:
    """Returns unique congressional terms for a given member"""
    merged_terms = dict()

    for term in term_records:
        if term.position in ('vice president', 'president'):
            continue

        try:
            match = merged_terms[term.congress_number]

            # if a duplicate term exists, merge the details
            if match.party != term.party:
                match = term  # updates with most recent
                # There's nothing in the bioguide dataset to
                # indicate which party is the most recent,
                # so for now, the order by which they are
                # presented in the XML is assumed to be the
                # order by which the member was affilated
                # to each party (maybe invalidly)

            if match.is_house_speaker:
                # shed "speaker of the house" in
                # favor of the actual position
                # (really only representative)
                match[_fields.Term.POSITION] = term.position
            elif term.is_house_speaker:
                # if current record is house speaker
                # flag the existing record as house speaker
                match[_fields.Term.SPEAKER_OF_THE_HOUSE] = True

            merged_terms[term.congress_number] = match  # write changes
        except KeyError:
            merged_terms[term.congress_number] = term

    return BioguideTermList(merged_terms.values())


def _query_member_by_id(bioguide_id: str) -> BioguideMemberRecord:
    """Get a member record corresponding to the given bioguide ID"""
    xml_relative_url = bioguide_id[0] + '/' + bioguide_id + '.xml'
    request_url = _util.BIOGUIDERETRO_MEMBER_XML_URL + xml_relative_url

    member_record = None
    attempts = 0
    while True:
        try:
            response = _requests.get(request_url)
        except _requests.exceptions.ConnectionError as err:
            if attempts < _util.MAX_REQUEST_ATTEMPTS:
                attempts += 1
                _time.sleep(2 * attempts)
                continue
            raise _error.BioguideConnectionError() from err

        try:
            xml_root = _XML.fromstring(response.text)
            member_record = BioguideMemberRecord(xml_root)
            break
        except _XML.ParseError:
            xml_root = _XML.fromstring(_util.Text.clean_xml(response.text))
            member_record = BioguideMemberRecord(xml_root)

        break  # just in case

    return member_record


def _query_members_by_id(bioguide_ids: list) -> BioguideMemberList:
    """Gets a BioguideMemberList object corresponding
    to the given list of bioguide IDs"""
    member_records = list()
    for bioguide_id in bioguide_ids:
        member_record = _query_member_by_id(bioguide_id)
        member_records.append(member_record)

    return BioguideMemberList(member_records)


def _query_members(fname: str = None, lname: str = None,
                   pos: str = None, party: str = None,
                   state: str = None,
                   congress: int = None) -> BioguideMemberList:
    """Get a list of member records that match the given criteria"""
    if pos is not None and not _option.is_valid_bioguide_position(pos):
        raise _error.InvalidPositionError(pos)

    if party is not None and not _option.is_valid_bioguide_party(party):
        raise _error.InvalidPartyError(party)

    if state is not None and not _option.is_valid_bioguide_state(state):
        raise _error.InvalidStateError(state)

    if congress is not None and not _util.is_valid_number(congress):
        raise _error.InvalidCongressError(congress)

    query = BioguideRetroQuery(lname, fname, pos, state, party, congress)
    bioguide_ids = _scrape_bioguide_ids(query)
    records = _get_member_records(bioguide_ids)
    return records


def _query_bioguide_by_number(congress_number: int = 1, scrape: bool = False) \
        -> BioguideCongressRecord:
    """Get a single Bioguide and clean the response"""
    if not scrape and _index.exists_in_bgmap(congress_number):
        bioguide_ids = _index.get_bioguide_ids(congress_number)
    else:
        bioguide_ids = _scrape_congress_bioguide_ids(congress_number)

    members = _query_members_by_id(bioguide_ids)
    record = BioguideCongressRecord(congress_number, members)
    return record


def _get_verification_token() -> str:
    """Fetches a session key for bioguideretro.congress.gov"""
    root_page = _requests.get(_util.BIOGUIDERETRO_ROOT_URL_STR)
    soup = _BeautifulSoup(root_page.text, features='html.parser')
    verification_token_input = \
        soup.select_one('input[name="__RequestVerificationToken"]')
    return verification_token_input['value']


def _get_member_records(bioguide_ids: List[str]) -> BioguideMemberList:
    """Stores data from a Bioguide member query as a BioguideMemberList"""
    member_records = list()
    for bioguide_id in bioguide_ids:
        member_record = _query_member_by_id(bioguide_id)
        member_records.append(member_record)

    return BioguideMemberList(member_records)


def _scrape_congress_bioguide_ids(congress: int = 1) -> List[str]:
    """Stores data from a Bioguide congressquery as a
    BioguideCongressRecord"""

    position = None
    if congress == 0:
        # Querying congress 0 includes congress-members-turned-president
        # Specifying position corrects this
        position = 'ContCong'

    elif congress is None:
        congress = _util.get_current_congress_number()

    query = BioguideRetroQuery(congress=congress, position=position)
    bioguide_ids = _scrape_bioguide_ids(query)
    return bioguide_ids


def _scrape_bioguide_ids(query: BioguideRetroQuery) -> List[str]:
    response = query.send()
    cookie_jar = response.cookies

    # use the pagination information in the response
    # to determine how many more pages of information are available
    final_page_num = _get_final_page_number(response.text)

    # then scrape the bioguide ids from the first page,
    # and loop over the remaining pages
    page_num = 1
    bioguide_ids = list()
    while page_num <= final_page_num:
        soup = _BeautifulSoup(response.text, features='html.parser')
        member_links = soup.select('div.row > div > a.red')
        member_urls = [str(link['href']) for link in member_links]

        # Parse Bioguide IDs from query string of member urls
        bioguide_ids = bioguide_ids + list(str(url.split('?')[1].split('=')[1])
                                           for url in member_urls)

        if page_num == final_page_num:
            break

        page_num += 1
        page_request_url = _util.BIOGUIDERETRO_SEARCH_URL_STR + \
            '?page=' + str(page_num)

        attempts = 0
        while True:
            try:
                response = _requests.get(page_request_url, cookies=cookie_jar)
            except _requests.exceptions.ConnectionError as err:
                if attempts < _util.MAX_REQUEST_ATTEMPTS:
                    # refresh session and re-attempt
                    query.refresh_verification_token()
                    cookie_jar = (query.send()).cookies
                    attempts += 1
                    continue
                raise _error.BioguideConnectionError() from err
            break

    return bioguide_ids


def _get_final_page_number(response_text: str) -> int:
    """Retrieves the total number of pages required to receive the full
    queried dataset"""
    soup = _BeautifulSoup(response_text, features='html.parser')
    final_page_ref = \
        'ul.pagination > li.page-item.PagedList-skipToLast > a.page-link'
    final_page_link = soup.select_one(final_page_ref)

    if not final_page_link:
        page_ref = 'ul.pagination > li.page-item > a.page-link'
        page_links = soup.select(page_ref)

        if len(page_links) > 0:
            final_page_link = page_links[-1]

            if final_page_link.text == '>' or final_page_link.text == '&gt;':
                final_page_link = page_links[-2]

    if final_page_link:
        final_page_number = str(final_page_link['href'])\
            .split('?')[1].split('=')[1]  # parse from query string
    else:
        # default to one for single-page results
        final_page_number = 1

    return int(final_page_number)<|MERGE_RESOLUTION|>--- conflicted
+++ resolved
@@ -86,20 +86,15 @@
             str(xml_data.find('term-position').text).lower()
         self[_fields.Term.STATE] = \
             str(xml_data.find('term-state').text).upper()
-<<<<<<< HEAD
 
         party = xml_data.find('term-party').text
         if party == 'NA' or party.strip() == '':
             party = None
 
         if party is not None:
-            self[fields.Term.PARTY] = str(party).lower()
+            self[_fields.Term.PARTY] = str(party).lower()
         else:
-            self[fields.Term.PARTY] = None
-=======
-        self[_fields.Term.PARTY] = \
-            str(xml_data.find('term-party').text).lower()
->>>>>>> 8cb501e5
+            self[_fields.Term.PARTY] = None
 
         self[_fields.Term.SPEAKER_OF_THE_HOUSE] = \
             self[_fields.Term.POSITION] == 'speaker of the house'
