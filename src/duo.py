"""Legislative"""

import quinque.src.gpo as gpo

from quinque.src.gpo.index import get_bioguide_ids

def _null_function():
    return None


def search_congress_members(first_name=None, last_name=None, position=None, party=None, state=None):
    """queries for a list congress members based on name"""
    bioguide_args = (first_name, last_name, position, party, state)
    member_bioguides = gpo.create_bioguide_members_func(*bioguide_args)()

    members_list = list()
    for bioguide in member_bioguides:
        member = CongressMember(bioguide.bioguide_id, False)
        member.bioguide = bioguide
        members_list.append(member)

    return members_list


class CongressMember:
    """An object for querying data for a single Congress member"""

    def __init__(self, bioguide_id=None, load_immediately=True):
        self._bg = None
        self._gi = None

<<<<<<< HEAD
        self._load_member_bg = _null_function
=======
        self._bg_id = bioguide_id

        self._load_member_bg = \
            gpo.create_bioguide_member_func(self._bg_id)
>>>>>>> ce362114

        if bioguide_id:
            self.enable_bioguide(bioguide_id)

            if load_immediately:
                self.load()

    def __str__(self):
        return f'CongressMember<{self.bioguide_id}>'

    def load(self):
        """Load member dataset"""
        # TODO: support govinfo for members
        self._gi = None
        self._bg = self._load_member_bg()

    def enable_bioguide(self, bioguide_id):
        """Enable loading bioguide data"""
        self._load_member_bg = \
            gpo.create_bioguide_member_func(bioguide_id)

    @property
    def bioguide(self):
        """Returns a dictionary-like object containing the
        Bioguide data of the current Congress member"""
        return self._bg

    @property
    def govinfo(self):
        """Returns a JSON object containing the GovInfo data
        of the current Congress member"""
        return self._gi

    @bioguide.setter
    def bioguide(self, new_bioguide):
        valid_bioguide = bool(new_bioguide.bioguide_id
                              and new_bioguide.first_name
                              and new_bioguide.last_name
                              and new_bioguide.terms)

        if valid_bioguide:
            self._bg = new_bioguide
            self.enable_bioguide(new_bioguide.bioguide_id)
        else:
            raise gpo.InvalidBioguideError()

    @govinfo.setter
    def govinfo(self, new_govinfo):
        try:
            _ = new_govinfo['members']
            _ = new_govinfo['members'][0]
            _ = new_govinfo['members'][0]['bioGuideId']
            self._gi = new_govinfo
        except (KeyError, IndexError):
            raise gpo.InvalidGovInfoError()

    @property
    def bioguide_id(self):
        """The Bioguide ID of the Congress member"""
<<<<<<< HEAD
        bioguide_id = None
=======
        return self._bg_id
>>>>>>> ce362114

        if self._gi:
            bioguide_id = self._gi['members'][0]['bioGuideId']
        elif self._bg:
            bioguide_id = self._bg.bioguide_id

<<<<<<< HEAD
        return bioguide_id

    # @property
    # def first_name(self):
    #     """The first name of the Congress member"""
    #     return self._bg.first_name
=======
    @property
    def nickname(self):
        """The nickname of the Congress member"""
        return self._bg.nickname

    @property
    def last_name(self):
        """The last name of the Congress memeber"""
        return self._bg.last_name

    @property
    def suffix(self):
        """The suffix of the Congress member's name"""
        return self._bg.suffix

    @property
    def birth_year(self):
        """The year the Congress member was born"""
        return self._bg.birth_year
>>>>>>> ce362114

    # @property
    # def last_name(self):
    #     """The last name of the Congress memeber"""
    #     return self._bg.last_name

    # @property
    # def birth_year(self):
    #     """The year the Congress member was born"""
    #     return self._bg.birth_year

    # @property
    # def death_year(self):
    #     """The year the Congress member died"""
    #     return self._bg.death_year

    # @property
    # def biography(self):
    #     """The biography of the Congress member"""
    #     return self._bg.biography

    # @property
    # def terms(self):
    #     """The terms the Congress member has served"""
    #     return self._bg.terms


class Congress:
    """An object for downloading a single Congress"""

<<<<<<< HEAD
    def __init__(self, number_or_year=None, govinfo_api_key=None,
                 include_bioguide=False, load_immediately=True,
                 verbose=False):

        self._verbose = verbose

=======
    def __init__(self, number_or_year=None, govinfo_api_key=None, include_bioguide=False, load_immediately=True):
>>>>>>> ce362114
        self._gi = None
        self._bg = None

        year_map = gpo.CongressNumberYearMap()
        self._number = year_map.convert_to_congress_number(number_or_year)
        self._years = year_map.get_congress_years(self._number)

        cdir_exists = False
        if govinfo_api_key:
            cdir_exists = \
                gpo.check_if_cdir_exists(govinfo_api_key, self.number)

        if cdir_exists:
            self.enable_govinfo_api(govinfo_api_key)

        if include_bioguide or not cdir_exists:
            self.enable_bioguide()

        if load_immediately:
            self.load()

    def __str__(self):
        return f'Congress<{self.number}>'

    def load(self):
        """Load specified datasets"""
        if self._load_gi:
            self._gi = self._load_gi()
        
        if self._load_bg:
            self._bg = self._load_bg()

    def enable_govinfo_api(self, key):
<<<<<<< HEAD
        """Enables loading data from the GovInfo API"""
        if self._verbose:
            self._load_gi = \
                gpo.create_verbose_govinfo_cdir_func(key, self.number)
        else:
            self._load_gi = gpo.create_govinfo_cdir_func(key, self.number)

    def enable_bioguide(self):
        """Enables loading data from the Congressional Bioguide"""
        if self._verbose:
            self._load_bg = \
                gpo.create_verbose_single_bioguide_func(self.number)
        else:
            self._load_bg = gpo.create_single_bioguide_func(self.number)
=======
        self._load_gi = gpo.create_govinfo_cdir_func(key, self.number)

    def enable_bioguide(self):
        self._load_bg = gpo.create_single_bioguide_func(self.number)
>>>>>>> ce362114

    def get_member_bioguide(self, bioguide_id):
        """Returns the bioguide data for the member corresponding
        to the given bioguide ID"""
        if self._bg:
            for member in self._bg.members:
                if member.bioguide_id == bioguide_id:
                    return member
        return None

    def get_member_govinfo(self, bioguide_id):
        """Returns the govinfo data for the member corresponding
        to the given bioguide ID"""
        if self._gi:
            for member in self._gi.members:
                if member['members'][0]['bioGuideId'] == bioguide_id:
                    return member
        return None

    @property
    def number(self):
        """The number of the given Congress"""
        return self._number

    @property
    def start_year(self):
        """The year that the given Congress began"""
        return self._years[0]

    @property
    def end_year(self):
        """The year that the given Congress ended"""
        return self._years[1]

    @property
    def bioguide(self):
        """Bioguide data for the given Congress"""
        return self._bg

    @property
    def govinfo(self):
        """GovInfo data for the given Congress"""
        return self._gi

    @bioguide.setter
    def bioguide(self, new_bioguide):
        valid_bioguide = new_bioguide.number and new_bioguide.start_year \
            and new_bioguide.end_year and new_bioguide.members

        if valid_bioguide:
            self._bg = new_bioguide
        else:
            raise gpo.InvalidBioguideError()

    @govinfo.setter
    def govinfo(self, new_govinfo):
        valid_govinfo = new_govinfo.number and new_govinfo.start_year \
            and new_govinfo.end_year and new_govinfo.members

        if valid_govinfo:
            self._gi = new_govinfo
        else:
            raise gpo.InvalidGovInfoError()

    @property
    def members(self):
        """A list of members belonging to the current Congress"""
        member_list = list()

        if self._gi:
            for member_record in self._gi.members:
                member = CongressMember(load_immediately=False)
                try:
                    member.govinfo = member_record
                except gpo.InvalidGovInfoError:
                    continue
                member_list.append(member)

        elif self._bg:
            for member_record in self._bg.members:
                member = CongressMember(load_immediately=False)
                try:
                    member.bioguide = member_record
                except gpo.InvalidBioguideError:
                    continue
                member_list.append(member)

        return member_list<|MERGE_RESOLUTION|>--- conflicted
+++ resolved
@@ -1,11 +1,6 @@
 """Legislative"""
 
 import quinque.src.gpo as gpo
-
-from quinque.src.gpo.index import get_bioguide_ids
-
-def _null_function():
-    return None
 
 
 def search_congress_members(first_name=None, last_name=None, position=None, party=None, state=None):
@@ -29,14 +24,10 @@
         self._bg = None
         self._gi = None
 
-<<<<<<< HEAD
-        self._load_member_bg = _null_function
-=======
         self._bg_id = bioguide_id
 
         self._load_member_bg = \
             gpo.create_bioguide_member_func(self._bg_id)
->>>>>>> ce362114
 
         if bioguide_id:
             self.enable_bioguide(bioguide_id)
@@ -96,25 +87,13 @@
     @property
     def bioguide_id(self):
         """The Bioguide ID of the Congress member"""
-<<<<<<< HEAD
-        bioguide_id = None
-=======
         return self._bg_id
->>>>>>> ce362114
 
         if self._gi:
             bioguide_id = self._gi['members'][0]['bioGuideId']
         elif self._bg:
             bioguide_id = self._bg.bioguide_id
 
-<<<<<<< HEAD
-        return bioguide_id
-
-    # @property
-    # def first_name(self):
-    #     """The first name of the Congress member"""
-    #     return self._bg.first_name
-=======
     @property
     def nickname(self):
         """The nickname of the Congress member"""
@@ -134,7 +113,6 @@
     def birth_year(self):
         """The year the Congress member was born"""
         return self._bg.birth_year
->>>>>>> ce362114
 
     # @property
     # def last_name(self):
@@ -165,16 +143,7 @@
 class Congress:
     """An object for downloading a single Congress"""
 
-<<<<<<< HEAD
-    def __init__(self, number_or_year=None, govinfo_api_key=None,
-                 include_bioguide=False, load_immediately=True,
-                 verbose=False):
-
-        self._verbose = verbose
-
-=======
     def __init__(self, number_or_year=None, govinfo_api_key=None, include_bioguide=False, load_immediately=True):
->>>>>>> ce362114
         self._gi = None
         self._bg = None
 
@@ -208,27 +177,10 @@
             self._bg = self._load_bg()
 
     def enable_govinfo_api(self, key):
-<<<<<<< HEAD
-        """Enables loading data from the GovInfo API"""
-        if self._verbose:
-            self._load_gi = \
-                gpo.create_verbose_govinfo_cdir_func(key, self.number)
-        else:
-            self._load_gi = gpo.create_govinfo_cdir_func(key, self.number)
-
-    def enable_bioguide(self):
-        """Enables loading data from the Congressional Bioguide"""
-        if self._verbose:
-            self._load_bg = \
-                gpo.create_verbose_single_bioguide_func(self.number)
-        else:
-            self._load_bg = gpo.create_single_bioguide_func(self.number)
-=======
         self._load_gi = gpo.create_govinfo_cdir_func(key, self.number)
 
     def enable_bioguide(self):
         self._load_bg = gpo.create_single_bioguide_func(self.number)
->>>>>>> ce362114
 
     def get_member_bioguide(self, bioguide_id):
         """Returns the bioguide data for the member corresponding
